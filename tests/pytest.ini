[pytest]
# display stdout
#addopts = -s
# display logs live during test
<<<<<<< HEAD
log_cli = true
log_cli_level = DEBUG
=======
#log_cli = true
log_cli_level = INFO
>>>>>>> 88b1f303
log_cli_format = %(asctime)s.%(msecs)03d [%(levelname)8s] (%(filename)s:%(lineno)s) %(message)s
log_cli_date_format = %Y-%m-%d %H:%M:%S
# log to a file
log_file = results.log
log_file_level = NOTSET
log_file_format = %(asctime)s.%(msecs)03d [%(levelname)8s] (%(filename)s:%(lineno)s) %(message)s
log_file_date_format = %Y-%m-%d %H:%M:%S<|MERGE_RESOLUTION|>--- conflicted
+++ resolved
@@ -2,13 +2,8 @@
 # display stdout
 #addopts = -s
 # display logs live during test
-<<<<<<< HEAD
 log_cli = true
-log_cli_level = DEBUG
-=======
-#log_cli = true
 log_cli_level = INFO
->>>>>>> 88b1f303
 log_cli_format = %(asctime)s.%(msecs)03d [%(levelname)8s] (%(filename)s:%(lineno)s) %(message)s
 log_cli_date_format = %Y-%m-%d %H:%M:%S
 # log to a file
